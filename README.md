--- conflicted
+++ resolved
@@ -2,13 +2,4 @@
 
 Early work in progress.
 
-<<<<<<< HEAD
-Some short and simple example programs can be found in the `samples/` folder.
-=======
-Some short and simple example programs can be found in the `demo/` folder.
-
-For a better language see: https://github.com/munificent/finch
-
-For a tutorial on creating languages, see:
-https://craftinginterpreters.com/
->>>>>>> 128aa748
+Some short and simple example programs can be found in the `samples/` folder.